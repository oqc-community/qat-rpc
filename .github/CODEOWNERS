# For now everyone gets added to all PRs by default. Fine while the PR velocity is small, we'll change if
# necessary as time goes on.
<<<<<<< HEAD
* @bgsach @keriksson-rosenqvist @owen-oqc @hamidelmaazouz @chemix-lunacy
=======
* @jfriel-oqc @keriksson-rosenqvist @owen-oqc @hamidelmaazouz @chemix-lunacy @bgsach
>>>>>>> c9aa866d
<|MERGE_RESOLUTION|>--- conflicted
+++ resolved
@@ -1,7 +1,3 @@
 # For now everyone gets added to all PRs by default. Fine while the PR velocity is small, we'll change if
 # necessary as time goes on.
-<<<<<<< HEAD
-* @bgsach @keriksson-rosenqvist @owen-oqc @hamidelmaazouz @chemix-lunacy
-=======
-* @jfriel-oqc @keriksson-rosenqvist @owen-oqc @hamidelmaazouz @chemix-lunacy @bgsach
->>>>>>> c9aa866d
+* @keriksson-rosenqvist @owen-oqc @hamidelmaazouz @bgsach @daria-oqc @lcauser-oqc